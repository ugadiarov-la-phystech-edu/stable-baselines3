import gym
import numpy as np
import pytest

from stable_baselines3 import A2C, DDPG, DQN, PPO, SAC, TD3
from stable_baselines3.common.env_util import make_vec_env
from stable_baselines3.common.noise import NormalActionNoise, OrnsteinUhlenbeckActionNoise

normal_action_noise = NormalActionNoise(np.zeros(1), 0.1 * np.ones(1))


@pytest.mark.parametrize("model_class", [TD3, DDPG])
@pytest.mark.parametrize("action_noise", [normal_action_noise, OrnsteinUhlenbeckActionNoise(np.zeros(1), 0.1 * np.ones(1))])
def test_deterministic_pg(model_class, action_noise):
    """
    Test for DDPG and variants (TD3).
    """
    model = model_class(
        "MlpPolicy",
        "Pendulum-v0",
        policy_kwargs=dict(net_arch=[64, 64]),
        learning_starts=100,
        verbose=1,
        create_eval_env=True,
        buffer_size=250,
        action_noise=action_noise,
    )
    model.learn(total_timesteps=300, eval_freq=250)


@pytest.mark.parametrize("env_id", ["CartPole-v1", "Pendulum-v0"])
def test_a2c(env_id):
    model = A2C("MlpPolicy", env_id, seed=0, policy_kwargs=dict(net_arch=[16]), verbose=1, create_eval_env=True)
    model.learn(total_timesteps=1000, eval_freq=500)


@pytest.mark.parametrize("env_id", ["CartPole-v1", "Pendulum-v0"])
@pytest.mark.parametrize("clip_range_vf", [None, 0.2, -0.2])
def test_ppo(env_id, clip_range_vf):
    if clip_range_vf is not None and clip_range_vf < 0:
        # Should throw an error
        with pytest.raises(AssertionError):
            model = PPO(
                "MlpPolicy",
                env_id,
                seed=0,
                policy_kwargs=dict(net_arch=[16]),
                verbose=1,
                create_eval_env=True,
                clip_range_vf=clip_range_vf,
            )
    else:
        model = PPO(
            "MlpPolicy",
            env_id,
            n_steps=512,
            seed=0,
            policy_kwargs=dict(net_arch=[16]),
            verbose=1,
            create_eval_env=True,
            clip_range_vf=clip_range_vf,
        )
        model.learn(total_timesteps=1000, eval_freq=500)


@pytest.mark.parametrize("ent_coef", ["auto", 0.01, "auto_0.01"])
def test_sac(ent_coef):
    model = SAC(
        "MlpPolicy",
        "Pendulum-v0",
        policy_kwargs=dict(net_arch=[64, 64]),
        learning_starts=100,
        verbose=1,
        create_eval_env=True,
        buffer_size=250,
        ent_coef=ent_coef,
        action_noise=NormalActionNoise(np.zeros(1), np.zeros(1)),
    )
    model.learn(total_timesteps=300, eval_freq=250)


@pytest.mark.parametrize("n_critics", [1, 3])
def test_n_critics(n_critics):
    # Test SAC with different number of critics, for TD3, n_critics=1 corresponds to DDPG
    model = SAC(
        "MlpPolicy",
        "Pendulum-v0",
        policy_kwargs=dict(net_arch=[64, 64], n_critics=n_critics),
        learning_starts=100,
        buffer_size=10000,
        verbose=1,
    )
    model.learn(total_timesteps=300)


def test_dqn():
    model = DQN(
        "MlpPolicy",
        "CartPole-v1",
        policy_kwargs=dict(net_arch=[64, 64]),
        learning_starts=100,
        buffer_size=500,
        learning_rate=3e-4,
        verbose=1,
        create_eval_env=True,
    )
    model.learn(total_timesteps=500, eval_freq=250)


@pytest.mark.parametrize("train_freq", [4, (4, "step"), (1, "episode")])
def test_train_freq(tmp_path, train_freq):

    model = SAC(
        "MlpPolicy",
        "Pendulum-v0",
        policy_kwargs=dict(net_arch=[64, 64], n_critics=1),
        learning_starts=100,
        buffer_size=10000,
        verbose=1,
        train_freq=train_freq,
    )
    model.learn(total_timesteps=150)
    model.save(tmp_path / "test_save.zip")
    env = model.get_env()
    model = SAC.load(tmp_path / "test_save.zip", env=env)
    model.learn(total_timesteps=150)
    model = SAC.load(tmp_path / "test_save.zip", train_freq=train_freq, env=env)
    model.learn(total_timesteps=150)


@pytest.mark.parametrize("train_freq", ["4", ("1", "episode"), "non_sense", (1, "close")])
def test_train_freq_fail(train_freq):
    with pytest.raises(ValueError):
        model = SAC(
            "MlpPolicy",
            "Pendulum-v0",
            policy_kwargs=dict(net_arch=[64, 64], n_critics=1),
            learning_starts=100,
            buffer_size=10000,
            verbose=1,
            train_freq=train_freq,
        )
        model.learn(total_timesteps=250)


@pytest.mark.parametrize("model_class", [SAC, TD3, DDPG, DQN])
def test_offpolicy_multi_env(model_class):
    kwargs = {}
    if model_class in [SAC, TD3, DDPG]:
        env_id = "Pendulum-v0"
        policy_kwargs = dict(net_arch=[64], n_critics=1)
        # Check auto-conversion to VectorizedActionNoise
        kwargs = dict(action_noise=NormalActionNoise(np.zeros(1), 0.1 * np.ones(1)))
        if model_class == SAC:
            kwargs["use_sde"] = True
            kwargs["sde_sample_freq"] = 4
    else:
        env_id = "CartPole-v1"
        policy_kwargs = dict(net_arch=[64])

    def make_env():
        env = gym.make(env_id)
        # to check that the code handling timeouts runs
        env = gym.wrappers.TimeLimit(env, 50)
        return env

    env = make_vec_env(make_env, n_envs=2)
    model = model_class(
        "MlpPolicy",
        env,
        policy_kwargs=policy_kwargs,
        learning_starts=100,
        buffer_size=10000,
        verbose=0,
        train_freq=5,
        **kwargs,
    )
<<<<<<< HEAD
    model.learn(total_timesteps=150)
=======
    model.learn(total_timesteps=150)

    # Check that gradient_steps=-1 works as expected:
    # perform as many gradient_steps as transitions collected
    train_freq = 3
    model = model_class(
        "MlpPolicy",
        env,
        policy_kwargs=policy_kwargs,
        learning_starts=0,
        buffer_size=10000,
        verbose=0,
        train_freq=train_freq,
        gradient_steps=-1,
        **kwargs,
    )
    model.learn(total_timesteps=train_freq)
    assert model.logger.name_to_value["train/n_updates"] == train_freq * env.num_envs


def test_warn_dqn_multi_env():
    with pytest.warns(UserWarning, match="The number of environments used is greater"):
        DQN(
            "MlpPolicy",
            make_vec_env("CartPole-v1", n_envs=2),
            buffer_size=100,
            target_update_interval=1,
        )
>>>>>>> e2414739
<|MERGE_RESOLUTION|>--- conflicted
+++ resolved
@@ -175,9 +175,6 @@
         train_freq=5,
         **kwargs,
     )
-<<<<<<< HEAD
-    model.learn(total_timesteps=150)
-=======
     model.learn(total_timesteps=150)
 
     # Check that gradient_steps=-1 works as expected:
@@ -205,5 +202,4 @@
             make_vec_env("CartPole-v1", n_envs=2),
             buffer_size=100,
             target_update_interval=1,
-        )
->>>>>>> e2414739
+        )